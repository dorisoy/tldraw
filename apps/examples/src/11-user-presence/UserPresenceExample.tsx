<<<<<<< HEAD
import {
	InstancePageStateRecordType,
	InstanceRecordType,
	Tldraw,
	UserPresenceRecordType,
	UserRecordType,
} from '@tldraw/tldraw'
=======
import { Tldraw, TLInstance, TLInstancePresence } from '@tldraw/tldraw'
>>>>>>> 042edeb4
import '@tldraw/tldraw/editor.css'
import '@tldraw/tldraw/ui.css'
import { useRef } from 'react'

const SHOW_MOVING_CURSOR = true
const CURSOR_SPEED = 0.5
const CIRCLE_RADIUS = 100
const UPDATE_FPS = 60

export default function UserPresenceExample() {
	const rTimeout = useRef<any>(-1)
	return (
		<div className="tldraw__editor">
			<Tldraw
				persistenceKey="user-presence-example"
				onMount={(app) => {
					// For every connected peer you should put a TLInstancePresence record in the
					// store with their cursor position etc.

<<<<<<< HEAD
					const userId = UserRecordType.createCustomId('user-1')

					const user = UserRecordType.create({
						id: userId,
						name: 'User 1',
					})

					const userPresence = UserPresenceRecordType.create({
						...app.userPresence,
						id: UserPresenceRecordType.createCustomId('user-1'),
						cursor: { x: 0, y: 0 },
						userId,
					})

					const instance = InstanceRecordType.create({
						...app.instanceState,
						id: InstanceRecordType.createCustomId('user-1'),
						userId,
					})

					const instancePageState = InstancePageStateRecordType.create({
						...app.pageState,
						id: InstancePageStateRecordType.createCustomId('user-1'),
						instanceId: InstanceRecordType.createCustomId('instance-1'),
					})

					app.store.put([user, instance, userPresence, instancePageState])
=======
					const peerPresence = TLInstancePresence.create({
						id: TLInstancePresence.createCustomId('peer-1-presence'),
						currentPageId: app.currentPageId,
						userId: 'peer-1',
						instanceId: TLInstance.createCustomId('peer-1-editor-instance'),
						userName: 'Peer 1',
						cursor: { x: 0, y: 0, type: 'default', rotation: 0 },
					})

					app.store.put([peerPresence])
>>>>>>> 042edeb4

					// Make the fake user's cursor rotate in a circle
					if (rTimeout.current) {
						clearTimeout(rTimeout.current)
					}

					if (SHOW_MOVING_CURSOR) {
						rTimeout.current = setInterval(() => {
							const k = 1000 / CURSOR_SPEED
							const now = Date.now()
							const t = (now % k) / k
							// rotate in a circle
							app.store.put([
								{
									...peerPresence,
									cursor: {
										...peerPresence.cursor,
										x: 150 + Math.cos(t * Math.PI * 2) * CIRCLE_RADIUS,
										y: 150 + Math.sin(t * Math.PI * 2) * CIRCLE_RADIUS,
									},
									lastActivityTimestamp: now,
								},
							])
						}, 1000 / UPDATE_FPS)
					} else {
						app.store.put([{ ...peerPresence, lastActivityTimestamp: Date.now() }])

						rTimeout.current = setInterval(() => {
							app.store.put([{ ...peerPresence, lastActivityTimestamp: Date.now() }])
						}, 1000)
					}
				}}
			/>
		</div>
	)
}<|MERGE_RESOLUTION|>--- conflicted
+++ resolved
@@ -1,14 +1,4 @@
-<<<<<<< HEAD
-import {
-	InstancePageStateRecordType,
-	InstanceRecordType,
-	Tldraw,
-	UserPresenceRecordType,
-	UserRecordType,
-} from '@tldraw/tldraw'
-=======
-import { Tldraw, TLInstance, TLInstancePresence } from '@tldraw/tldraw'
->>>>>>> 042edeb4
+import { InstancePresenceRecordType, InstanceRecordType, Tldraw } from '@tldraw/tldraw'
 import '@tldraw/tldraw/editor.css'
 import '@tldraw/tldraw/ui.css'
 import { useRef } from 'react'
@@ -28,46 +18,16 @@
 					// For every connected peer you should put a TLInstancePresence record in the
 					// store with their cursor position etc.
 
-<<<<<<< HEAD
-					const userId = UserRecordType.createCustomId('user-1')
-
-					const user = UserRecordType.create({
-						id: userId,
-						name: 'User 1',
-					})
-
-					const userPresence = UserPresenceRecordType.create({
-						...app.userPresence,
-						id: UserPresenceRecordType.createCustomId('user-1'),
-						cursor: { x: 0, y: 0 },
-						userId,
-					})
-
-					const instance = InstanceRecordType.create({
-						...app.instanceState,
-						id: InstanceRecordType.createCustomId('user-1'),
-						userId,
-					})
-
-					const instancePageState = InstancePageStateRecordType.create({
-						...app.pageState,
-						id: InstancePageStateRecordType.createCustomId('user-1'),
-						instanceId: InstanceRecordType.createCustomId('instance-1'),
-					})
-
-					app.store.put([user, instance, userPresence, instancePageState])
-=======
-					const peerPresence = TLInstancePresence.create({
-						id: TLInstancePresence.createCustomId('peer-1-presence'),
+					const peerPresence = InstancePresenceRecordType.create({
+						id: InstancePresenceRecordType.createCustomId('peer-1-presence'),
 						currentPageId: app.currentPageId,
 						userId: 'peer-1',
-						instanceId: TLInstance.createCustomId('peer-1-editor-instance'),
+						instanceId: InstanceRecordType.createCustomId('peer-1-editor-instance'),
 						userName: 'Peer 1',
 						cursor: { x: 0, y: 0, type: 'default', rotation: 0 },
 					})
 
 					app.store.put([peerPresence])
->>>>>>> 042edeb4
 
 					// Make the fake user's cursor rotate in a circle
 					if (rTimeout.current) {
