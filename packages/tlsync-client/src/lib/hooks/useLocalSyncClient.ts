--- conflicted
+++ resolved
@@ -1,16 +1,7 @@
-<<<<<<< HEAD
-import { SyncedStore, TLInstanceId, TLStore, TLUserId, uniqueId } from '@tldraw/editor'
-=======
-import { SyncedStore, TldrawEditorConfig, TLInstanceId, uniqueId } from '@tldraw/editor'
->>>>>>> 042edeb4
+import { SyncedStore, TLInstanceId, TLStore, uniqueId } from '@tldraw/editor'
 import { useEffect, useState } from 'react'
 import { TLLocalSyncClient } from '../TLLocalSyncClient'
 import '../hardReset'
-<<<<<<< HEAD
-import { subscribeToUserData } from '../persistence-constants'
-=======
-import { TLLocalSyncClient } from '../TLLocalSyncClient'
->>>>>>> 042edeb4
 
 /**
  * This is a temporary solution that will be replaced with the remote sync client once it has the db
@@ -21,21 +12,11 @@
 export function useLocalSyncClient({
 	universalPersistenceKey,
 	instanceId,
-<<<<<<< HEAD
-	userId,
 	store,
 }: {
 	universalPersistenceKey: string
 	instanceId: TLInstanceId
-	userId: TLUserId
 	store: TLStore
-=======
-	config,
-}: {
-	universalPersistenceKey: string
-	instanceId: TLInstanceId
-	config: TldrawEditorConfig
->>>>>>> 042edeb4
 }): SyncedStore {
 	const [state, setState] = useState<{ id: string; syncedStore: SyncedStore } | null>(null)
 
@@ -56,11 +37,6 @@
 			})
 		}
 
-<<<<<<< HEAD
-=======
-		const store = config.createStore({ instanceId })
-
->>>>>>> 042edeb4
 		const client = new TLLocalSyncClient(store, {
 			universalPersistenceKey,
 			onLoad() {
@@ -75,11 +51,7 @@
 			setState((prevState) => (prevState?.id === id ? null : prevState))
 			client.close()
 		}
-<<<<<<< HEAD
-	}, [instanceId, universalPersistenceKey, store, userId])
-=======
-	}, [instanceId, universalPersistenceKey, config])
->>>>>>> 042edeb4
+	}, [instanceId, universalPersistenceKey, store])
 
 	return state?.syncedStore ?? { status: 'loading' }
 }