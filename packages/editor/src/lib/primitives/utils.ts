import { Box2d } from './Box2d'
import { Vec2d, VecLike } from './Vec2d'

/** @public */
export function precise(A: VecLike) {
	return `${toDomPrecision(A.x)},${toDomPrecision(A.y)} `
}

/** @public */
export function average(A: VecLike, B: VecLike) {
	return `${toDomPrecision((A.x + B.x) / 2)},${toDomPrecision((A.y + B.y) / 2)} `
}

/** @public */
export const PI = Math.PI
/** @public */
export const TAU = PI / 2
/** @public */
export const PI2 = PI * 2
/** @public */
export const EPSILON = Math.PI / 180
/** @public */
export const SIN = Math.sin

/**
 * Clamp a value into a range.
 *
 * @example
 *
 * ```ts
 * const A = clamp(0, 1) // 1
 * ```
 *
 * @param n - The number to clamp.
 * @param min - The minimum value.
 * @public
 */
export function clamp(n: number, min: number): number
/**
 * Clamp a value into a range.
 *
 * @example
 *
 * ```ts
 * const A = clamp(0, 1, 10) // 1
 * const B = clamp(11, 1, 10) // 10
 * const C = clamp(5, 1, 10) // 5
 * ```
 *
 * @param n - The number to clamp.
 * @param min - The minimum value.
 * @param max - The maximum value.
 * @public
 */
export function clamp(n: number, min: number, max: number): number
export function clamp(n: number, min: number, max?: number): number {
	return Math.max(min, typeof max !== 'undefined' ? Math.min(n, max) : n)
}

/**
 * Get a number to a precision.
 *
 * @param n - The number.
 * @param precision - The precision.
 * @public
 */
export function toPrecision(n: number, precision = 10000000000) {
	if (!n) return 0
	return Math.round(n * precision) / precision
}

/**
 * Whether two numbers numbers a and b are approximately equal.
 *
 * @param a - The first point.
 * @param b - The second point.
 * @public
 */
export function approximately(a: number, b: number, precision = 0.000001) {
	return Math.abs(a - b) <= precision
}

/**
 * Find the approximate perimeter of an ellipse.
 *
 * @param rx - The ellipse's x radius.
 * @param ry - The ellipse's y radius.
 * @public
 */
export function perimeterOfEllipse(rx: number, ry: number): number {
	const h = Math.pow(rx - ry, 2) / Math.pow(rx + ry, 2)
	const p = PI * (rx + ry) * (1 + (3 * h) / (10 + Math.sqrt(4 - 3 * h)))
	return p
}

/**
 * @param a - Any angle in radians
 * @returns A number between 0 and 2 * PI
 * @public
 */
export function canonicalizeRotation(a: number) {
	a = a % PI2
	if (a < 0) {
		a = a + PI2
	} else if (a === 0) {
		// prevent negative zero
		a = 0
	}
	return a
}

/**
<<<<<<< HEAD
 * Get the short angle distance (in radians) between two angles.
=======
 * Get the clockwise angle distance between two angles.
 *
 * @param a0 - The first angle.
 * @param a1 - The second angle.
 * @public
 */
export function clockwiseAngleDist(a0: number, a1: number): number {
	a0 = canonicalizeRotation(a0)
	a1 = canonicalizeRotation(a1)
	if (a0 > a1) {
		a1 += PI2
	}
	return a1 - a0
}

/**
 * Get the short angle distance between two angles.
>>>>>>> 9e4dbd19
 *
 * @param a0 - The first angle.
 * @param a1 - The second angle.
 * @public
 */
export function shortAngleDist(a0: number, a1: number): number {
	const delta = angleDelta(a0, a1)
	return delta < PI ? delta : PI2 - delta
}

/**
 * Get the long angle distance between two angles.
 *
 * @param a0 - The first angle.
 * @param a1 - The second angle.
 * @public
 */
export function longAngleDist(a0: number, a1: number): number {
	const delta = angleDelta(a0, a1)
	return delta > PI ? delta : PI2 - delta
}

/**
 * Interpolate an angle between two angles.
 *
 * @param a0 - The first angle.
 * @param a1 - The second angle.
 * @param t - The interpolation value.
 * @public
 */
export function lerpAngles(a0: number, a1: number, t: number, largeArcFlag = 0): number {
	return a0 + (largeArcFlag ? longAngleDist(a0, a1) : shortAngleDist(a0, a1)) * t
}

/**
 * Get the short distance between two angles.
 *
 * @param a0 - The first angle.
 * @param a1 - The second angle.
 * @public
 */
export function angleDelta(a0: number, a1: number): number {
	return (a0 < a1 ? a1 - a0 : a0 - a1) * (a0 < a1 ? 1 : -1)
}

/**
 * Get the "sweep" or short distance between two points on a circle's perimeter.
 *
 * @param C - The center of the circle.
 * @param A - The first point.
 * @param B - The second point.
 * @public
 */
export function getSweep(C: VecLike, A: VecLike, B: VecLike): number {
	return angleDelta(Vec2d.Angle(C, A), Vec2d.Angle(C, B))
}

/**
 * Clamp radians within 0 and 2PI
 *
 * @param r - The radian value.
 * @public
 */
export function clampRadians(r: number): number {
	return (PI2 + r) % PI2
}

/**
 * Clamp rotation to even segments.
 *
 * @param r - The rotation in radians.
 * @param segments - The number of segments.
 * @public
 */
export function snapAngle(r: number, segments: number): number {
	const seg = PI2 / segments
	let ang = (Math.floor((clampRadians(r) + seg / 2) / seg) * seg) % PI2
	if (ang < PI) ang += PI2
	if (ang > PI) ang -= PI2
	return ang
}

/**
 * Checks whether two angles are approximately at right-angles or parallel to each other
 *
 * @param a - Angle a (radians)
 * @param b - Angle b (radians)
 * @returns True iff the angles are approximately at right-angles or parallel to each other
 * @public
 */
export function areAnglesCompatible(a: number, b: number) {
	return a === b || approximately((a % (Math.PI / 2)) - (b % (Math.PI / 2)), 0)
}

/**
 * Is angle c between angles a and b?
 *
 * @param a - The first angle.
 * @param b - The second angle.
 * @param c - The third angle.
 * @public
 */
export function isAngleBetween(a: number, b: number, c: number): boolean {
	if (c === a || c === b) return true

	const AB = (b - a + TAU) % TAU
	const AC = (c - a + TAU) % TAU
	return AB <= PI !== AC > AB
}

/**
 * Convert degrees to radians.
 *
 * @param d - The degree in degrees.
 * @public
 */
export function degreesToRadians(d: number): number {
	return (d * PI) / 180
}

/**
 * Convert radians to degrees.
 *
 * @param r - The degree in radians.
 * @public
 */
export function radiansToDegrees(r: number): number {
	return (r * 180) / PI
}

/**
 * Get the length of an arc between two points on a circle's perimeter.
 *
 * @param C - The circle's center as [x, y].
 * @param r - The circle's radius.
 * @param A - The first point.
 * @param B - The second point.
 * @public
 */
export function getArcLength(C: VecLike, r: number, A: VecLike, B: VecLike): number {
	const sweep = getSweep(C, A, B)
	return r * PI2 * (sweep / PI2)
}

/**
 * Get a point on the perimeter of a circle.
 *
 * @param cx - The center x of the circle.
 * @param cy - The center y of the circle.
 * @param r - The radius of the circle.
 * @param a - The normalized point on the circle.
 * @public
 */
export function getPointOnCircle(cx: number, cy: number, r: number, a: number) {
	return new Vec2d(cx + r * Math.cos(a), cy + r * Math.sin(a))
}
/** @public */
export function getPolygonVertices(width: number, height: number, sides: number) {
	const cx = width / 2
	const cy = height / 2
	const pointsOnPerimeter: Vec2d[] = []
	let minX = Infinity
	let minY = Infinity
	for (let i = 0; i < sides; i++) {
		const step = PI2 / sides
		const t = -TAU + i * step
		const x = cx + cx * Math.cos(t)
		const y = cy + cy * Math.sin(t)
		if (x < minX) minX = x
		if (y < minY) minY = y
		pointsOnPerimeter.push(new Vec2d(x, y))
<<<<<<< HEAD
	}

	if (minX !== 0 || minY !== 0) {
		for (let i = 0; i < pointsOnPerimeter.length; i++) {
			const pt = pointsOnPerimeter[i]
			pt.x -= minX
			pt.y -= minY
		}
	}

=======
	}

	if (minX !== 0 || minY !== 0) {
		for (let i = 0; i < pointsOnPerimeter.length; i++) {
			const pt = pointsOnPerimeter[i]
			pt.x -= minX
			pt.y -= minY
		}
	}

>>>>>>> 9e4dbd19
	return pointsOnPerimeter
}

/**
 * @param a0 - The start point in the A range
 * @param a1 - The end point in the A range
 * @param b0 - The start point in the B range
 * @param b1 - The end point in the B range
 * @returns True if the ranges overlap
 * @public
 */
export function rangesOverlap(a0: number, a1: number, b0: number, b1: number): boolean {
	return a0 < b1 && b0 < a1
}

/**
 * Finds the intersection of two ranges.
 *
 * @param a0 - The start point in the A range
 * @param a1 - The end point in the A range
 * @param b0 - The start point in the B range
 * @param b1 - The end point in the B range
 * @returns The intersection of the ranges, or null if no intersection
 * @public
 */
export function rangeIntersection(
	a0: number,
	a1: number,
	b0: number,
	b1: number
): [number, number] | null {
	const min = Math.max(a0, b0)
	const max = Math.min(a1, b1)
	if (min <= max) {
		return [min, max]
	}
	return null
}

/**
 * Gets the width/height of a star given its input bounds.
 *
 * @param sides - Number of sides
 * @param w - T target width
 * @param h - Target height
 * @returns Box2d
 * @public
 */
export const getStarBounds = (sides: number, w: number, h: number): Box2d => {
	const step = PI2 / sides / 2
	const rightMostIndex = Math.floor(sides / 4) * 2
	const leftMostIndex = sides * 2 - rightMostIndex
	const topMostIndex = 0
	const bottomMostIndex = Math.floor(sides / 2) * 2
	const maxX = (Math.cos(-TAU + rightMostIndex * step) * w) / 2
	const minX = (Math.cos(-TAU + leftMostIndex * step) * w) / 2
	const minY = (Math.sin(-TAU + topMostIndex * step) * h) / 2
	const maxY = (Math.sin(-TAU + bottomMostIndex * step) * h) / 2
	return new Box2d(0, 0, maxX - minX, maxY - minY)
}

/** Helper for point in polygon */
function cross(x: VecLike, y: VecLike, z: VecLike): number {
	return (y.x - x.x) * (z.y - x.y) - (z.x - x.x) * (y.y - x.y)
}

/**
 * Utils for working with points.
 *
 * @public
 */
/**
 * Get whether a point is inside of a circle.
 *
 * @param A - The point to check.
 * @param C - The circle's center point as [x, y].
 * @param r - The circle's radius.
 * @returns Boolean
 * @public
 */
export function pointInCircle(A: VecLike, C: VecLike, r: number): boolean {
	return Vec2d.Dist(A, C) <= r
}

/**
 * Get whether a point is inside of an ellipse.
 *
 * @param point - The point to check.
 * @param center - The ellipse's center point as [x, y].
 * @param rx - The ellipse's x radius.
 * @param ry - The ellipse's y radius.
 * @param rotation - The ellipse's rotation.
 * @returns Boolean
 * @public
 */
export function pointInEllipse(
	A: VecLike,
	C: VecLike,
	rx: number,
	ry: number,
	rotation = 0
): boolean {
	rotation = rotation || 0
	const cos = Math.cos(rotation)
	const sin = Math.sin(rotation)
	const delta = Vec2d.Sub(A, C)
	const tdx = cos * delta.x + sin * delta.y
	const tdy = sin * delta.x - cos * delta.y

	return (tdx * tdx) / (rx * rx) + (tdy * tdy) / (ry * ry) <= 1
}

/**
 * Get whether a point is inside of a rectangle.
 *
 * @param A - The point to check.
 * @param point - The rectangle's top left point as [x, y].
 * @param size - The rectangle's size as [width, height].
 * @public
 */
export function pointInRect(A: VecLike, point: VecLike, size: VecLike): boolean {
	return !(A.x < point.x || A.x > point.x + size.x || A.y < point.y || A.y > point.y + size.y)
}

/**
 * Get whether a point is inside of a polygon.
 *
 * ```ts
 * const result = pointInPolygon(myPoint, myPoints)
 * ```
 *
 * @public
 */
export function pointInPolygon(A: VecLike, points: VecLike[]): boolean {
	let windingNumber = 0
	let a: VecLike
	let b: VecLike

	for (let i = 0; i < points.length; i++) {
		a = points[i]
		b = points[(i + 1) % points.length]

		if (a.y <= A.y) {
			if (b.y > A.y && cross(a, b, A) > 0) {
				windingNumber += 1
			}
		} else if (b.y <= A.y && cross(a, b, A) < 0) {
			windingNumber -= 1
		}
	}

	return windingNumber !== 0
}

/**
 * Get whether a point is inside of a bounds.
 *
 * @param A - The point to check.
 * @param b - The bounds to check.
 * @returns Boolean
 * @public
 */
export function pointInBounds(A: VecLike, b: Box2d): boolean {
	return !(A.x < b.minX || A.x > b.maxX || A.y < b.minY || A.y > b.maxY)
}

/**
 * Hit test a point and a polyline using a minimum distance.
 *
 * @param A - The point to check.
 * @param points - The points that make up the polyline.
 * @param distance - The mininum distance that qualifies a hit.
 * @returns Boolean
 * @public
 */
export function pointInPolyline(A: VecLike, points: VecLike[], distance = 3): boolean {
	for (let i = 1; i < points.length; i++) {
		if (Vec2d.DistanceToLineSegment(points[i - 1], points[i], A) < distance) {
			return true
		}
	}
	return false
}

/**
 * Get whether a point is within a certain distance from a polyline.
 *
 * @param A - The point to check.
 * @param points - The points that make up the polyline.
 * @param distance - The mininum distance that qualifies a hit.
 * @public
 */
export function pointNearToPolyline(A: VecLike, points: VecLike[], distance = 8) {
	const len = points.length
	for (let i = 1; i < len; i++) {
		const p1 = points[i - 1]
		const p2 = points[i]
		const d = Vec2d.DistanceToLineSegment(p1, p2, A)
		if (d < distance) return true
	}
	return false
}

/**
 * Get whether a point is within a certain distance from a line segment.
 *
 * @param A - The point to check.
 * @param p1 - The polyline's first point.
 * @param p2 - The polyline's second point.
 * @param distance - The mininum distance that qualifies a hit.
 * @public
 */
export function pointNearToLineSegment(A: VecLike, p1: VecLike, p2: VecLike, distance = 8) {
	const d = Vec2d.DistanceToLineSegment(p1, p2, A)
	if (d < distance) return true
	return false
}

/**
 * Simplify a line (using Ramer-Douglas-Peucker algorithm).
 *
 * @param points - An array of points as [x, y, ...][]
 * @param tolerance - The minimum line distance (also called epsilon).
 * @returns Simplified array as [x, y, ...][]
 * @public
 */
export function simplify(points: VecLike[], tolerance = 1): VecLike[] {
	const len = points.length
	const a = points[0]
	const b = points[len - 1]
	const { x: x1, y: y1 } = a
	const { x: x2, y: y2 } = b
	if (len > 2) {
		let distance = 0
		let index = 0
		const max = new Vec2d(y2 - y1, x2 - x1).len2()
		for (let i = 1; i < len - 1; i++) {
			const { x: x0, y: y0 } = points[i]
			const d = Math.pow(x0 * (y2 - y1) + x1 * (y0 - y2) + x2 * (y1 - y0), 2) / max
			if (distance > d) continue
			distance = d
			index = i
		}
		if (distance > tolerance) {
			const l0 = simplify(points.slice(0, index + 1), tolerance)
			const l1 = simplify(points.slice(index + 1), tolerance)
			return l0.concat(l1.slice(1))
		}
	}
	return [a, b]
}

function _getSqSegDist(p: VecLike, p1: VecLike, p2: VecLike) {
	let x = p1.x
	let y = p1.y
	let dx = p2.x - x
	let dy = p2.y - y
	if (dx !== 0 || dy !== 0) {
		const t = ((p.x - x) * dx + (p.y - y) * dy) / (dx * dx + dy * dy)
		if (t > 1) {
			x = p2.x
			y = p2.y
		} else if (t > 0) {
			x += dx * t
			y += dy * t
		}
	}
	dx = p.x - x
	dy = p.y - y
	return dx * dx + dy * dy
}

function _simplifyStep(
	points: VecLike[],
	first: number,
	last: number,
	sqTolerance: number,
	result: VecLike[]
) {
	let maxSqDist = sqTolerance
	let index = -1
	for (let i = first + 1; i < last; i++) {
		const sqDist = _getSqSegDist(points[i], points[first], points[last])
		if (sqDist > maxSqDist) {
			index = i
			maxSqDist = sqDist
		}
	}
	if (index > -1 && maxSqDist > sqTolerance) {
		if (index - first > 1) _simplifyStep(points, first, index, sqTolerance, result)
		result.push(points[index])
		if (last - index > 1) _simplifyStep(points, index, last, sqTolerance, result)
	}
}

/** @public */
export function simplify2(points: VecLike[], tolerance = 1) {
	if (points.length <= 2) return points
	const sqTolerance = tolerance * tolerance
	// Radial distance
	let A = points[0]
	let B = points[1]
	const newPoints = [A]
	for (let i = 1, len = points.length; i < len; i++) {
		B = points[i]
		if ((B.x - A.x) * (B.x - A.x) + (B.y - A.y) * (B.y - A.y) > sqTolerance) {
			newPoints.push(B)
			A = B
		}
	}
	if (A !== B) newPoints.push(B)
	// Ramer-Douglas-Peucker
	const last = newPoints.length - 1
	const result = [newPoints[0]]
	_simplifyStep(newPoints, 0, last, sqTolerance, result)
	result.push(newPoints[last], points[points.length - 1])
	return result
}

/** @public */
export function getMinX(pts: VecLike[]) {
	let top = pts[0]
	for (let i = 1; i < pts.length; i++) {
		if (pts[i].x < top.x) {
			top = pts[i]
		}
	}
	return top.x
}

/** @public */
export function getMinY(pts: VecLike[]) {
	let top = pts[0]
	for (let i = 1; i < pts.length; i++) {
		if (pts[i].y < top.y) {
			top = pts[i]
		}
	}
	return top.y
}

/** @public */
export function getMaxX(pts: VecLike[]) {
	let top = pts[0]
	for (let i = 1; i < pts.length; i++) {
		if (pts[i].x > top.x) {
			top = pts[i]
		}
	}
	return top.x
}

/** @public */
export function getMaxY(pts: VecLike[]) {
	let top = pts[0]
	for (let i = 1; i < pts.length; i++) {
		if (pts[i].y > top.y) {
			top = pts[i]
		}
	}
	return top.y
}

/** @public */
export function getMidX(pts: VecLike[]) {
	const a = getMinX(pts)
	const b = getMaxX(pts)

	return a + (b - a) / 2
}

/** @public */
export function getMidY(pts: VecLike[]) {
	const a = getMinY(pts)
	const b = getMaxY(pts)

	return a + (b - a) / 2
}

/** @public */
export function getWidth(pts: VecLike[]) {
	const a = getMinX(pts)
	const b = getMaxX(pts)
	return b - a
}

/** @public */
export function getHeight(pts: VecLike[]) {
	const a = getMinY(pts)
	const b = getMaxY(pts)
	return b - a
}

/**
 * The DOM likes values to be fixed to 3 decimal places
 *
 * @public
 */
export function toDomPrecision(v: number) {
	return +v.toFixed(4)
}

/**
 * @public
 */
export function toFixed(v: number) {
	return +v.toFixed(2)
}

/**
 * Check if a float is safe to use. ie: Not too big or small.
 * @public
 */
export const isSafeFloat = (n: number) => {
	return Math.abs(n) < Number.MAX_SAFE_INTEGER
}<|MERGE_RESOLUTION|>--- conflicted
+++ resolved
@@ -110,9 +110,6 @@
 }
 
 /**
-<<<<<<< HEAD
- * Get the short angle distance (in radians) between two angles.
-=======
  * Get the clockwise angle distance between two angles.
  *
  * @param a0 - The first angle.
@@ -129,8 +126,10 @@
 }
 
 /**
- * Get the short angle distance between two angles.
->>>>>>> 9e4dbd19
+* Get the short angle distance between two angles.
+
+/**
+ * Get the short angle distance (in radians) between two angles.
  *
  * @param a0 - The first angle.
  * @param a1 - The second angle.
@@ -302,7 +301,6 @@
 		if (x < minX) minX = x
 		if (y < minY) minY = y
 		pointsOnPerimeter.push(new Vec2d(x, y))
-<<<<<<< HEAD
 	}
 
 	if (minX !== 0 || minY !== 0) {
@@ -313,18 +311,6 @@
 		}
 	}
 
-=======
-	}
-
-	if (minX !== 0 || minY !== 0) {
-		for (let i = 0; i < pointsOnPerimeter.length; i++) {
-			const pt = pointsOnPerimeter[i]
-			pt.x -= minX
-			pt.y -= minY
-		}
-	}
-
->>>>>>> 9e4dbd19
 	return pointsOnPerimeter
 }
 
