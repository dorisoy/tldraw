--- conflicted
+++ resolved
@@ -30,12 +30,6 @@
 	TLAsset,
 	TLAssetId,
 	TLAssetPartial,
-<<<<<<< HEAD
-	TLCamera,
-=======
-	TLColorStyle,
-	TLColorType,
->>>>>>> 7578fff2
 	TLCursor,
 	TLCursorType,
 	TLDOCUMENT_ID,
@@ -5471,10 +5465,6 @@
 			scale = 1,
 			background = false,
 			padding = SVG_PADDING,
-<<<<<<< HEAD
-=======
-			darkMode = this.isDarkMode,
->>>>>>> 7578fff2
 			preserveAspectRatio = false,
 		} = opts
 
