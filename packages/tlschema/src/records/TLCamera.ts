--- conflicted
+++ resolved
@@ -29,20 +29,16 @@
 )
 
 /** @public */
-<<<<<<< HEAD
-export const TLCamera = createRecordType<TLCamera>('camera', {
-=======
+export const cameraTypeMigrations = defineMigrations({})
+
+/** @public */
 export const CameraRecordType = createRecordType<TLCamera>('camera', {
-	validator: cameraTypeValidator,
->>>>>>> 3450de52
 	scope: 'instance',
+	migrations: cameraTypeMigrations,
 }).withDefaultProperties(
 	(): Omit<TLCamera, 'id' | 'typeName'> => ({
 		x: 0,
 		y: 0,
 		z: 1,
 	})
-)
-
-/** @public */
-export const cameraTypeMigrations = defineMigrations({})+)