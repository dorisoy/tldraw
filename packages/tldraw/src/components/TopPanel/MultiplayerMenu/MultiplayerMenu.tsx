import * as React from 'react'
import { CheckIcon, ClipboardIcon, CursorArrowIcon } from '@radix-ui/react-icons'
import * as DropdownMenu from '@radix-ui/react-dropdown-menu'
import { useTldrawApp } from '~hooks'
import { DMItem, DMContent, DMDivider, DMTriggerIcon } from '~components/Primitives/DropdownMenu'
import { SmallIcon } from '~components/Primitives/SmallIcon'
import { MultiplayerIcon } from '~components/Primitives/icons'
import { TDAssetType, TDSnapshot } from '~types'
import { TLDR } from '~state/TLDR'
import { Utils } from '@tldraw/core'

const roomSelector = (state: TDSnapshot) => state.room

export const MultiplayerMenu = React.memo(function MultiplayerMenu() {
  const app = useTldrawApp()

  const room = app.useStore(roomSelector)

  const [copied, setCopied] = React.useState(false)

  const handleCopySelect = React.useCallback(() => {
    setCopied(true)
    TLDR.copyStringToClipboard(window.location.href)
    setTimeout(() => setCopied(false), 1200)
  }, [])

  const handleCreateMultiplayerRoom = React.useCallback(async () => {
    if (app.isDirty) {
      if (app.fileSystemHandle) {
        if (window.confirm('Do you want to save changes to your current project?')) {
          await app.saveProject()
        }
      } else {
        if (window.confirm('Do you want to save your current project?')) {
          await app.saveProject()
        }
      }
    } else if (!app.fileSystemHandle) {
      if (window.confirm('Do you want to save your current project?')) {
        await app.saveProject()
      }
    }
  }, [])

  const handleCopyToMultiplayerRoom = React.useCallback(async () => {
    const nextDocument = { ...app.document }

<<<<<<< HEAD
    if (app.callbacks.onAssetUpload) {
      for (const id in nextDocument.assets) {
        const asset = nextDocument.assets[id]
        if (asset.src.includes('base64')) {
          const file = dataURLtoFile(
            asset.src,
            asset.fileName ?? asset.type === TDAssetType.Video ? 'image.png' : 'image.mp4'
          )
          const newSrc = await app.callbacks.onAssetUpload(app, file, id)
          if (newSrc) {
            asset.src = newSrc
          } else {
            asset.src = ''
          }
=======
    // TODO: Upload images to server
    if (app.callbacks.onAssetUpload) {
      for (const id in nextDocument.assets) {
        const asset = nextDocument.assets[id]
        const newSrc = await app.callbacks.onAssetUpload(app, id, asset)
        if (newSrc) {
          asset.src = newSrc
        } else {
          asset.src = ''
>>>>>>> cacb4b78
        }
      }
    }

    const body = JSON.stringify({
      roomId: Utils.uniqueId(),
      pageId: app.currentPageId,
      document: nextDocument,
    })

    const myHeaders = new Headers({
      'Access-Control-Allow-Origin': '*',
      'Content-Type': 'application/json',
    })

    app.setIsLoading(true)

    try {
      const res = await fetch(`/api/create`, {
        headers: myHeaders,
        method: 'POST',
        mode: 'no-cors',
        body,
      }).then((res) => res.json())

      if (res?.roomId) {
        window.location.href = `/r/${res.roomId}`
      } else {
        TLDR.warn(res.message)
      }
    } catch (e: any) {
      TLDR.warn(e.message)
    }

    app.setIsLoading(false)
  }, [])

  return (
    <DropdownMenu.Root dir="ltr">
      <DMTriggerIcon id="TD-MultiplayerMenuIcon">
        {room ? <MultiplayerIcon /> : <CursorArrowIcon />}
      </DMTriggerIcon>
      <DMContent variant="menu" align="start" id="TD-MultiplayerMenu">
        <DMItem id="TD-Multiplayer-CopyInviteLink" onClick={handleCopySelect} disabled={!room}>
          Copy Invite Link<SmallIcon>{copied ? <CheckIcon /> : <ClipboardIcon />}</SmallIcon>
        </DMItem>
        <DMDivider id="TD-Multiplayer-CopyInviteLinkDivider" />
        <DMItem id="TD-Multiplayer-CreateMultiplayerRoom" onClick={handleCreateMultiplayerRoom}>
          <a href="https://tldraw.com/r">Create a Multiplayer Project</a>
        </DMItem>
        <DMItem id="TD-Multiplayer-CopyToMultiplayerRoom" onClick={handleCopyToMultiplayerRoom}>
          Copy to Multiplayer Room
        </DMItem>
      </DMContent>
    </DropdownMenu.Root>
  )
})

function dataURLtoFile(dataurl: string, filename: string) {
  const arr = dataurl.split(',')
  const mime = arr[0]?.match(/:(.*?);/)?.[1]
  const bstr = window.atob(arr[1])
  let n = bstr.length
  const u8arr = new Uint8Array(n)

  while (n--) {
    u8arr[n] = bstr.charCodeAt(n)
  }

  return new File([u8arr], filename, { type: mime })
}<|MERGE_RESOLUTION|>--- conflicted
+++ resolved
@@ -45,7 +45,6 @@
   const handleCopyToMultiplayerRoom = React.useCallback(async () => {
     const nextDocument = { ...app.document }
 
-<<<<<<< HEAD
     if (app.callbacks.onAssetUpload) {
       for (const id in nextDocument.assets) {
         const asset = nextDocument.assets[id]
@@ -60,17 +59,6 @@
           } else {
             asset.src = ''
           }
-=======
-    // TODO: Upload images to server
-    if (app.callbacks.onAssetUpload) {
-      for (const id in nextDocument.assets) {
-        const asset = nextDocument.assets[id]
-        const newSrc = await app.callbacks.onAssetUpload(app, id, asset)
-        if (newSrc) {
-          asset.src = newSrc
-        } else {
-          asset.src = ''
->>>>>>> cacb4b78
         }
       }
     }
@@ -94,14 +82,14 @@
         method: 'POST',
         mode: 'no-cors',
         body,
-      }).then((res) => res.json())
+      }).then(res => res.json())
 
       if (res?.roomId) {
         window.location.href = `/r/${res.roomId}`
       } else {
         TLDR.warn(res.message)
       }
-    } catch (e: any) {
+    } catch (e) {
       TLDR.warn(e.message)
     }
 
