--- conflicted
+++ resolved
@@ -20,14 +20,11 @@
 export { NoteShapeUtil } from './lib/shapes/note/NoteShapeUtil'
 export { TextShapeUtil } from './lib/shapes/text/TextShapeUtil'
 export { VideoShapeUtil } from './lib/shapes/video/VideoShapeUtil'
-<<<<<<< HEAD
-=======
 export { EraserTool } from './lib/tools/EraserTool/EraserTool'
 export { HandTool } from './lib/tools/HandTool/HandTool'
 export { LaserTool } from './lib/tools/LaserTool/LaserTool'
 export { SelectTool } from './lib/tools/SelectTool/SelectTool'
 export { ZoomTool } from './lib/tools/ZoomTool/ZoomTool'
->>>>>>> af0f0f8d
 // UI
 export { TldrawUi, type TldrawUiBaseProps, type TldrawUiProps } from './lib/ui/TldrawUi'
 export {
